class Type:
    """
    Clase base para todos los tipos de datos.
    Provee comparación de tipos por clase e impresión legible del nombre del tipo.
    """

    def __eq__(self, other):
        """
        Permite comparar dos tipos para verificar si son del mismo tipo concreto.
        Por ejemplo: IntegerType() == IntegerType() → True
        """
        return isinstance(other, self.__class__)

    def __str__(self):
        """
        Retorna el nombre del tipo en minúsculas.
        Por ejemplo: IntegerType → 'integer'
        """
        return self.__class__.__name__.replace("Type", "").lower()


class IntegerType(Type):
    """Tipo de dato entero (4 bytes)."""
    pass


class FloatType(Type):
    """Tipo de dato de punto flotante (8 bytes)."""
    pass


class StringType(Type):
    """Tipo de cadena de texto (8 bytes como referencia o puntero)."""
    pass


class BoolType(Type):
    """Tipo booleano (true/false, 1 byte)."""
    pass


class NullType(Type):
    """Tipo nulo. Representa una ausencia de valor o referencia nula."""
    pass


class ErrorType(Type):
    """
    Tipo de error. Utilizado para propagar errores semánticos y evitar interrupciones.
    No se compara como igual a ningún otro tipo, excepto a sí mismo.
    """

    def __eq__(self, other):
        """
        Solo se considera igual a otro ErrorType.
        Esto evita errores cascada en validaciones.
        """
        return isinstance(other, ErrorType)

class VoidType(Type):
    """Tipo void: solo válido como tipo de retorno."""
    pass

class ClassType(Type):
    """
    Representa el tipo de una clase por nombre (referencia).
    """
    def __init__(self, name: str):
        self.name = name

    def __eq__(self, other):
        return isinstance(other, ClassType) and self.name == other.name

    def __str__(self):
        return self.name  # imprime el nombre de la clase


class ArrayType(Type):
    """
    Arreglo homogéneo de un tipo base (referencia).
    """
    def __init__(self, elem_type: Type):
        self.elem_type = elem_type

    def __eq__(self, other):
        return isinstance(other, ArrayType) and self.elem_type == other.elem_type

    def __str__(self):
        return f"{self.elem_type}[]"
<<<<<<< HEAD
    
class ClassType:
    def __init__(self, name, parent=None):
        self.name = name
        self.parent = parent 
        self.members = {}

    def __str__(self):
        return f"class {self.name}"

class StructType:
    def __init__(self, name):
        self.name = name
        self.members = {}

    def __str__(self):
        return f"struct {self.name}"
=======

class FunctionType(Type):
    def __init__(self, param_types, return_type):
        self.param_types = param_types or []
        self.return_type = return_type

    def __eq__(self, other):
        return (
            isinstance(other, FunctionType) and
            len(self.param_types) == len(other.param_types) and
            all(a == b for a, b in zip(self.param_types, other.param_types)) and
            self.return_type == other.return_type
        )

    def __str__(self):
        params = ", ".join(str(p) for p in self.param_types)
        ret = str(self.return_type) if self.return_type else "void"
        return f"({params}) -> {ret}"
>>>>>>> 20a1c32d
<|MERGE_RESOLUTION|>--- conflicted
+++ resolved
@@ -87,7 +87,6 @@
 
     def __str__(self):
         return f"{self.elem_type}[]"
-<<<<<<< HEAD
     
 class ClassType:
     def __init__(self, name, parent=None):
@@ -105,7 +104,6 @@
 
     def __str__(self):
         return f"struct {self.name}"
-=======
 
 class FunctionType(Type):
     def __init__(self, param_types, return_type):
@@ -123,5 +121,4 @@
     def __str__(self):
         params = ", ".join(str(p) for p in self.param_types)
         ret = str(self.return_type) if self.return_type else "void"
-        return f"({params}) -> {ret}"
->>>>>>> 20a1c32d
+        return f"({params}) -> {ret}"